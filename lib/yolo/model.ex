defmodule YOLO.Model do
  @moduledoc """
  Defines a behaviour for implementing YOLO object detection models.

  This module provides the structure for loading and running YOLO models for object detection.
  The default implementation is `YOLO.Models.YoloV8`, but you can create custom implementations
  for other YOLO variants.

  ## Required Callbacks

  To implement this behaviour, you need to define these functions:

  - `preprocess/3`: Prepares an input image for the model
    - Takes a model struct, input image, and options
    - Returns `{preprocessed_tensor, scaling_config}`
    - See `YOLO.Models.YoloV8` for an example implementation

  - `postprocess/4`: Processes the model's raw output into detected objects
    - Takes model struct, model output tensor, scaling config, and options
    - Returns list of detected objects as `[cx, cy, w, h, prob, class_idx]`
    - Handles tasks like non-maximum suppression and coordinate scaling

  ## Optional Callbacks

  - `init/1`: Initializes the model. This is called when the model is loaded. It's the place where you can, for example, generate and store in `model_data` things like grids and expanded strides that will be used later in other callbacks.

  ## Types

  - `t()`: The model struct containing:
    - `:ref` - Reference to loaded ONNX model
    - `:model_impl` - Module implementing this behaviour
    - `:shapes` - Input/output tensor shapes
    - `:classes` - Map of class indices to labels
<<<<<<< HEAD
    - `:model_data` - Model-specific data, e.g. grids and expanded strides for YOLOX
=======
    - `:precalculated` - Model-specific precalculated values for faster inference
>>>>>>> 3bfcd629

  - `detected_object()`: Map containing detection results:
    - `:bbox` - Bounding box coordinates (cx, cy, w, h)
    - `:class` - Detected class name
    - `:class_idx` - Class index
    - `:prob` - Detection probability
  """
  @enforce_keys [:ref, :model_impl, :shapes]
<<<<<<< HEAD
  defstruct [:ref, :classes, :model_impl, :shapes, :model_data]
=======
  defstruct [:ref, :classes, :model_impl, :shapes, :precalculated]
>>>>>>> 3bfcd629

  @type classes :: %{integer() => String.t()}

  @type t :: %__MODULE__{
          ref: term(),
          shapes: %{(:input | :output) => tuple()},
          # module implementing the behaviour
          model_impl: module(),
          classes: classes(),
<<<<<<< HEAD
          model_data: term()
=======
          precalculated: term()
>>>>>>> 3bfcd629
        }

  @type shape :: {integer(), integer()}

  @type detected_object :: %{
          # Object bounding box. cx, cy, w, h
          bbox: %{cx: integer(), cy: integer(), w: integer(), h: integer()},
          # object class name
          class: String.t(),
          # class index
          class_idx: integer(),
          # detection probability
          prob: float()
        }

  @doc """
  Initialize the model. This is called when the model is loaded. It's the place where you can, for example, generate and store in `model_data` things like grids and expanded strides that will be used later in other callbacks.

  ## Parameters
    * `model`
    * `options` : options passed to YOLO.load/2

  ## Returns
    * The updated `YOLO.Model` struct
  """
  @callback init(model :: t(), options :: Keyword.t()) :: t()

  @doc """
  Prepares input image tensors for the model.

  ## Parameters
    * `model` - The YOLO.Model struct containing model information
    * `image` - Input image in implementation's native format (e.g. Evision.Mat)
    * `options` - Keyword list of options:
      * `:frame_scaler` - Module implementing YOLO.FrameScaler behaviour (required)

  ## Returns
    * `{input_tensor, scaling_config}` tuple where:
      * `input_tensor` is the preprocessed Nx tensor ready for model input, where shape is `{1, channels, height, width}`
      * `scaling_config` contains scaling/padding info for postprocessing

  Look at the `YOLO.Models.YoloV8.preprocess/3` implementation to see how this callback is implemented.

  """
  @callback preprocess(model :: t(), image :: term(), options :: Keyword.t()) ::
              {Nx.Tensor.t(), ScalingConfig.t()}

  @doc """
  Post-processes the model's raw output to produce a list of detected objects.

  The raw output from the model is a tensor containing bounding box coordinates and class probabilities
  for each candidate detection.

  For example, YOLOv8 outputs a `{1, 84, 8400}` tensor where:
    - 84 represents 4 bbox coordinates + 80 class probabilities
    - 8400 represents the number of candidate detections

  Returns a list of detections where each detection is a list of 6 elements:
  ```elixir
  [cx, cy, w, h, prob, class_idx]
  ```
  where:
  - `cx`, `cy`: center x,y coordinates of bounding box
  - `w`, `h`: width and height of bounding box
  - `prob`: detection probability
  - `class_idx`: class index

  The implementation should:
  1. Filter low probability detections
  2. Apply non-maximum suppression (NMS) to remove overlapping boxes
  3. Scale back the coordinates using the `scaling_config` and `YOLO.FrameScaler` module, since
     the detections are based on the model's input resolution rather than the original image size

  See `YOLO.Models.YoloV8.postprocess/4` for a reference implementation.
  """
  @callback postprocess(
              model :: t(),
              model_output :: Nx.Tensor.t(),
              scaling_config :: ScalingConfig.t(),
              options :: Keyword.t()
            ) :: [
              [float()]
            ]

  @callback precalculate(model_ref :: term(), shapes :: %{(:input | :output) => tuple()}, options :: Keyword.t()) :: term()
end<|MERGE_RESOLUTION|>--- conflicted
+++ resolved
@@ -31,11 +31,7 @@
     - `:model_impl` - Module implementing this behaviour
     - `:shapes` - Input/output tensor shapes
     - `:classes` - Map of class indices to labels
-<<<<<<< HEAD
     - `:model_data` - Model-specific data, e.g. grids and expanded strides for YOLOX
-=======
-    - `:precalculated` - Model-specific precalculated values for faster inference
->>>>>>> 3bfcd629
 
   - `detected_object()`: Map containing detection results:
     - `:bbox` - Bounding box coordinates (cx, cy, w, h)
@@ -44,11 +40,7 @@
     - `:prob` - Detection probability
   """
   @enforce_keys [:ref, :model_impl, :shapes]
-<<<<<<< HEAD
   defstruct [:ref, :classes, :model_impl, :shapes, :model_data]
-=======
-  defstruct [:ref, :classes, :model_impl, :shapes, :precalculated]
->>>>>>> 3bfcd629
 
   @type classes :: %{integer() => String.t()}
 
@@ -58,11 +50,7 @@
           # module implementing the behaviour
           model_impl: module(),
           classes: classes(),
-<<<<<<< HEAD
           model_data: term()
-=======
-          precalculated: term()
->>>>>>> 3bfcd629
         }
 
   @type shape :: {integer(), integer()}
